--- conflicted
+++ resolved
@@ -20,38 +20,6 @@
             requirements.append(stripped_line)
     return requirements
 
-
-<<<<<<< HEAD
-setuptools.setup(name = "volatility3",
-                 description = "Memory forensics framework",
-                 version = constants.PACKAGE_VERSION,
-                 license = "VSL",
-                 keywords = "volatility memory forensics framework windows linux volshell",
-                 author = "Volatility Foundation",
-                 long_description = long_description,
-                 long_description_content_type = "text/markdown",
-                 author_email = "volatility@volatilityfoundation.org",
-                 url = "https://github.com/volatilityfoundation/volatility3/",
-                 project_urls = {
-                     "Bug Tracker": "https://github.com/volatilityfoundation/volatility3/issues",
-                     "Documentation": "https://volatility3.readthedocs.io/",
-                     "Source Code": "https://github.com/volatilityfoundation/volatility3",
-                 },
-                 python_requires = '>=3.7.0',
-                 include_package_data = True,
-                 exclude_package_data = {
-                     '': ['development', 'development.*'],
-                     'development': ['*']
-                 },
-                 packages = setuptools.find_namespace_packages(exclude = ["development", "development.*"]),
-                 entry_points = {
-                     'console_scripts': [
-                         'vol = volatility3.cli:main',
-                         'volshell = volatility3.cli.volshell:main',
-                     ],
-                 },
-                 install_requires = get_install_requires())
-=======
 setuptools.setup(
     name="volatility3",
     description="Memory forensics framework",
@@ -68,7 +36,7 @@
         "Documentation": "https://volatility3.readthedocs.io/",
         "Source Code": "https://github.com/volatilityfoundation/volatility3",
     },
-    python_requires=">=3.6.0",
+    python_requires=">=3.7.0",
     include_package_data=True,
     exclude_package_data={"": ["development", "development.*"], "development": ["*"]},
     packages=setuptools.find_namespace_packages(
@@ -81,5 +49,4 @@
         ],
     },
     install_requires=get_install_requires(),
-)
->>>>>>> bd402772
+)