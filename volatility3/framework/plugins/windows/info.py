# This file is Copyright 2019 Volatility Foundation and licensed under the Volatility Software License 1.0
# which is available at https://www.volatilityfoundation.org/license/vsl-v1.0
#

import time
import struct
from typing import List, Tuple, Iterable

from volatility3.framework import constants, interfaces, layers, symbols
from volatility3.framework.configuration import requirements
from volatility3.framework.interfaces import plugins, configuration
from volatility3.framework.renderers import TreeGrid
from volatility3.framework.symbols import intermed
<<<<<<< HEAD
from volatility3.framework.symbols.windows import extensions
from volatility3.framework.layers import physical


def rol(value: int, count: int, max_bits: int = 64) -> int:
    """A rotate-left instruction in Python"""
    max_bits_mask = (1 << max_bits) - 1
    return (value << count % max_bits) & max_bits_mask | (
        (value & max_bits_mask) >> (max_bits - (count % max_bits))
    )


def bswap_32(value: int) -> int:
    value = ((value << 8) & 0xFF00FF00) | ((value >> 8) & 0x00FF00FF)

    return ((value << 16) | (value >> 16)) & 0xFFFFFFFF


def bswap_64(value: int) -> int:
    low = bswap_32((value >> 32))
    high = bswap_32((value & 0xFFFFFFFF))

    return ((high << 32) | low) & 0xFFFFFFFFFFFFFFFF
=======
from volatility3.framework.symbols.windows.extensions import kdbg, pe
>>>>>>> 72197165


class Info(plugins.PluginInterface):
    """Show OS & kernel details of the memory sample being analyzed."""

    _required_framework_version = (2, 0, 0)
    _version = (1, 0, 0)

    @classmethod
    def get_requirements(cls) -> List[interfaces.configuration.RequirementInterface]:
        return [
            requirements.ModuleRequirement(
                name="kernel",
                description="Windows kernel",
                architectures=["Intel32", "Intel64"],
            )
        ]

    @classmethod
    def get_depends(
        cls,
        context: interfaces.context.ContextInterface,
        layer_name: str,
        index: int = 0,
    ) -> Iterable[Tuple[int, interfaces.layers.DataLayerInterface]]:
        """List the dependencies of a given layer.

        Args:
            context: The context to retrieve required layers from
            layer_name: the name of the starting layer
            index: the index/order of the layer

        Returns:
            An iterable containing the levels and layer objects for all dependent layers
        """
        layer = context.layers[layer_name]
        yield index, layer
        try:
            for depends in layer.dependencies:
                for j, dep in cls.get_depends(context, depends, index + 1):
                    yield j, context.layers[dep.name]
        except AttributeError:
            # FileLayer won't have dependencies
            pass

    @classmethod
    def get_kernel_module(
        cls,
        context: interfaces.context.ContextInterface,
        layer_name: str,
        symbol_table: str,
    ):
        """Returns the kernel module based on the layer and symbol_table"""
        virtual_layer = context.layers[layer_name]
        if not isinstance(virtual_layer, layers.intel.Intel):
            raise TypeError("Virtual Layer is not an intel layer")

        kvo = virtual_layer.config["kernel_virtual_offset"]

        ntkrnlmp = context.module(symbol_table, layer_name=layer_name, offset=kvo)
        return ntkrnlmp

    @classmethod
    def get_raw_kdbg_structure(
        cls,
        context: interfaces.context.ContextInterface,
        config_path: str,
        layer_name: str,
        symbol_table: str,
    ) -> interfaces.objects.ObjectInterface:
        """Returns the KDDEBUGGER_DATA64 structure for a kernel"""
        ntkrnlmp = cls.get_kernel_module(context, layer_name, symbol_table)
        native_types = context.symbol_space[symbol_table].natives

        kdbg_offset = ntkrnlmp.get_symbol("KdDebuggerDataBlock").address

        kdbg_table_name = intermed.IntermediateSymbolTable.create(
            context,
            interfaces.configuration.path_join(config_path, "kdbg"),
            "windows",
            "kdbg",
            native_types=native_types,
            class_types=kdbg.class_types,
        )

        kdbg_obj = context.object(
            kdbg_table_name + constants.BANG + "_KDDEBUGGER_DATA64",
            offset=ntkrnlmp.offset + kdbg_offset,
            layer_name=layer_name,
        )

        return kdbg_obj

    @classmethod
    def is_kdbg_encoded(
        cls,
        context: interfaces.context.ContextInterface,
        layer_name: str,
        symbol_table: str,
    ) -> bool:
        ntkrnlmp = cls.get_kernel_module(context, layer_name, symbol_table)
        if not ntkrnlmp.has_symbol("KdpDataBlockEncoded"):
            return False

        KdpDataBlockEncoded_value = ntkrnlmp.object(
            "char", offset=ntkrnlmp.get_symbol("KdpDataBlockEncoded").address
        )

        return KdpDataBlockEncoded_value != 0

    @classmethod
    def _decode_encoded_kdbg_bytes(
        cls,
        context: interfaces.context.ContextInterface,
        offset: int,
        size: int,
        layer_name: str,
        symbol_table: str,
    ) -> bytes:

        kernel = cls.get_kernel_module(context, layer_name, symbol_table)
        wait_never = kernel.object(
            "unsigned long long", offset=kernel.get_symbol("KiWaitNever").address
        )
        wait_always = kernel.object(
            "unsigned long long", offset=kernel.get_symbol("KiWaitAlways").address
        )
        datablockencoded = kernel.object(
            "char", offset=kernel.get_symbol("KdpDataBlockEncoded").address
        )

        decoded_buffer = b""
        encoded_array = kernel.object(
            object_type="array",
            subtype=kernel.get_type("unsigned long long"),
            offset=offset,
            layer_name=layer_name,
            count=(size // 8),
            absolute=True,
        )
        for entry in encoded_array:
            low_byte = (wait_never) & 0xFF
            entry = rol(entry ^ wait_never, low_byte)
            # TODO: remove the OR after #702 gets merged in.
            swap_xor = datablockencoded.vol.offset | 0xFFFF000000000000
            entry = bswap_64(entry ^ swap_xor)
            decoded_buffer += struct.pack("Q", entry ^ wait_always)

        return decoded_buffer

    @classmethod
    def _create_structure_from_bytes(
        cls,
        context: interfaces.context.ContextInterface,
        structure_bytes: bytes,
        structure_symbol_table: str,
        structure_name: str,
        offset: int,
        native_layer_name: str,
    ):

        new_layer_name = f"{structure_name}_{offset}"
        new_layer = physical.BufferDataLayer(
            context,
            configuration.path_join(new_layer_name, "layer"),
            name=new_layer_name,
            buffer=structure_bytes,
            offset=offset,
        )
        context.layers.add_layer(new_layer)

        return context.object(
            f"{structure_symbol_table}{constants.BANG}{structure_name}",
            layer_name=new_layer.name,
            offset=offset,
            native_layer_name=native_layer_name,
        )

    @classmethod
    def get_kdbg_structure(
        cls,
        context: interfaces.context.ContextInterface,
        config_path: str,
        layer_name: str,
        symbol_table: str,
    ) -> interfaces.objects.ObjectInterface:
        kdbg = cls.get_raw_kdbg_structure(
            context, config_path, layer_name, symbol_table
        )
        tag_value = struct.pack("I", kdbg.Header.OwnerTag)
        is_kdbg_encoded = cls.is_kdbg_encoded(context, layer_name, symbol_table)

        if not is_kdbg_encoded and tag_value == b"KDBG":
            return kdbg

        kdbg_symbol_table_name = kdbg.get_symbol_table_name()
        kdbg_symbol_table = context.symbol_space[kdbg_symbol_table_name]
        header_size = kdbg_symbol_table.get_type("_DBGKD_DEBUG_DATA_HEADER64").size
        decoded_header_bytes = cls._decode_encoded_kdbg_bytes(
            context, kdbg.vol.offset, header_size, layer_name, symbol_table
        )
        decoded_header = cls._create_structure_from_bytes(
            context,
            decoded_header_bytes,
            kdbg_symbol_table_name,
            "_DBGKD_DEBUG_DATA_HEADER64",
            kdbg.vol.offset,
            layer_name,
        )

        kdbg_size = decoded_header.Size
        decoded_kdbg_bytes = cls._decode_encoded_kdbg_bytes(
            context, kdbg.vol.offset, kdbg_size, layer_name, symbol_table
        )

        decoded_kdbg = cls._create_structure_from_bytes(
            context,
            decoded_kdbg_bytes,
            kdbg_symbol_table_name,
            "_KDDEBUGGER_DATA64",
            kdbg.vol.offset,
            layer_name,
        )
        return decoded_kdbg

    @classmethod
    def get_kuser_structure(
        cls,
        context: interfaces.context.ContextInterface,
        layer_name: str,
        symbol_table: str,
    ) -> interfaces.objects.ObjectInterface:
        """Returns the _KUSER_SHARED_DATA structure for a kernel"""
        virtual_layer = context.layers[layer_name]
        if not isinstance(virtual_layer, layers.intel.Intel):
            raise TypeError("Virtual Layer is not an intel layer")

        ntkrnlmp = cls.get_kernel_module(context, layer_name, symbol_table)

        # this is a hard-coded address in the Windows OS
        if virtual_layer.bits_per_register == 32:
            kuser_addr = 0xFFDF0000
        else:
            kuser_addr = 0xFFFFF78000000000

        kuser = ntkrnlmp.object(
            object_type="_KUSER_SHARED_DATA",
            layer_name=layer_name,
            offset=kuser_addr,
            absolute=True,
        )

        return kuser

    @classmethod
    def get_version_structure(
        cls,
        context: interfaces.context.ContextInterface,
        layer_name: str,
        symbol_table: str,
    ) -> interfaces.objects.ObjectInterface:
        """Returns the KdVersionBlock information from a kernel"""
        ntkrnlmp = cls.get_kernel_module(context, layer_name, symbol_table)

        vers_offset = ntkrnlmp.get_symbol("KdVersionBlock").address

        vers = ntkrnlmp.object(
            object_type="_DBGKD_GET_VERSION64",
            layer_name=layer_name,
            offset=vers_offset,
        )

        return vers

    @classmethod
    def get_ntheader_structure(
        cls,
        context: interfaces.context.ContextInterface,
        config_path: str,
        layer_name: str,
    ) -> interfaces.objects.ObjectInterface:
        """Gets the ntheader structure for the kernel of the specified layer"""
        virtual_layer = context.layers[layer_name]
        if not isinstance(virtual_layer, layers.intel.Intel):
            raise TypeError("Virtual Layer is not an intel layer")

        kvo = virtual_layer.config["kernel_virtual_offset"]

        pe_table_name = intermed.IntermediateSymbolTable.create(
            context,
            interfaces.configuration.path_join(config_path, "pe"),
            "windows",
            "pe",
            class_types=pe.class_types,
        )

        dos_header = context.object(
            pe_table_name + constants.BANG + "_IMAGE_DOS_HEADER",
            offset=kvo,
            layer_name=layer_name,
        )

        nt_header = dos_header.get_nt_header()

        return nt_header

    def _generator(self):
        kernel = self.context.modules[self.config["kernel"]]

        layer_name = kernel.layer_name
        symbol_table = kernel.symbol_table_name
        layer = self.context.layers[layer_name]
        table = self.context.symbol_space[symbol_table]

        kdbg = self.get_kdbg_structure(
            self.context, self.config_path, layer_name, symbol_table
        )

        yield (0, ("Kernel Base", hex(layer.config["kernel_virtual_offset"])))
        yield (0, ("DTB", hex(layer.config["page_map_offset"])))
        yield (0, ("Symbols", table.config["isf_url"]))
        yield (
            0,
            ("Is64Bit", str(symbols.symbol_table_is_64bit(self.context, symbol_table))),
        )
        yield (
            0,
            ("IsPAE", str(self.context.layers[layer_name].metadata.get("pae", False))),
        )

        for i, layer in self.get_depends(self.context, layer_name):
            yield (0, (layer.name, f"{i} {layer.__class__.__name__}"))

        yield (
            0,
            (
                "IsKDBGEncoded",
                str(bool(self.is_kdbg_encoded(self.context, layer_name, symbol_table))),
            ),
        )
        if kdbg.Header.OwnerTag == 0x4742444B:
            yield (0, ("KdDebuggerDataBlock", hex(kdbg.vol.offset)))
            yield (0, ("NTBuildLab", kdbg.get_build_lab()))
            yield (0, ("CSDVersion", str(kdbg.get_csdversion())))

        vers = self.get_version_structure(self.context, layer_name, symbol_table)

        yield (0, ("KdVersionBlock", hex(vers.vol.offset)))
        yield (0, ("Major/Minor", f"{vers.MajorVersion}.{vers.MinorVersion}"))
        yield (0, ("MachineType", str(vers.MachineType)))

        ntkrnlmp = self.get_kernel_module(self.context, layer_name, symbol_table)

        cpu_count_offset = ntkrnlmp.get_symbol("KeNumberProcessors").address

        cpu_count = ntkrnlmp.object(
            object_type="unsigned int", layer_name=layer_name, offset=cpu_count_offset
        )

        yield (0, ("KeNumberProcessors", str(cpu_count)))

        kuser = self.get_kuser_structure(self.context, layer_name, symbol_table)

        yield (0, ("SystemTime", str(kuser.SystemTime.get_time())))
        yield (
            0,
            (
                "NtSystemRoot",
                str(
                    kuser.NtSystemRoot.cast(
                        "string", encoding="utf-16", errors="replace", max_length=260
                    )
                ),
            ),
        )
        yield (0, ("NtProductType", str(kuser.NtProductType.description)))
        yield (0, ("NtMajorVersion", str(kuser.NtMajorVersion)))
        yield (0, ("NtMinorVersion", str(kuser.NtMinorVersion)))
        # yield (0, ("KdDebuggerEnabled", "True" if kuser.KdDebuggerEnabled else "False"))
        # yield (0, ("SafeBootMode", "True" if kuser.SafeBootMode else "False"))

        nt_header = self.get_ntheader_structure(
            self.context, self.config_path, layer_name
        )

        yield (
            0,
            (
                "PE MajorOperatingSystemVersion",
                str(nt_header.OptionalHeader.MajorOperatingSystemVersion),
            ),
        )
        yield (
            0,
            (
                "PE MinorOperatingSystemVersion",
                str(nt_header.OptionalHeader.MinorOperatingSystemVersion),
            ),
        )

        yield (0, ("PE Machine", str(nt_header.FileHeader.Machine)))
        yield (
            0,
            (
                "PE TimeDateStamp",
                time.asctime(time.gmtime(nt_header.FileHeader.TimeDateStamp)),
            ),
        )

    def run(self):
        return TreeGrid([("Variable", str), ("Value", str)], self._generator())<|MERGE_RESOLUTION|>--- conflicted
+++ resolved
@@ -7,11 +7,11 @@
 from typing import List, Tuple, Iterable
 
 from volatility3.framework import constants, interfaces, layers, symbols
+from volatility3.framework.symbols.windows.extensions import kdbg, pe
 from volatility3.framework.configuration import requirements
 from volatility3.framework.interfaces import plugins, configuration
 from volatility3.framework.renderers import TreeGrid
 from volatility3.framework.symbols import intermed
-<<<<<<< HEAD
 from volatility3.framework.symbols.windows import extensions
 from volatility3.framework.layers import physical
 
@@ -35,9 +35,6 @@
     high = bswap_32((value & 0xFFFFFFFF))
 
     return ((high << 32) | low) & 0xFFFFFFFFFFFFFFFF
-=======
-from volatility3.framework.symbols.windows.extensions import kdbg, pe
->>>>>>> 72197165
 
 
 class Info(plugins.PluginInterface):
