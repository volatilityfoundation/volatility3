--- conflicted
+++ resolved
@@ -14,22 +14,27 @@
 from volatility3.framework.symbols.windows import extensions
 from volatility3.framework.layers import physical
 
-def rol(value: int, count: int, max_bits: int = 64) -> int: 
+
+def rol(value: int, count: int, max_bits: int = 64) -> int:
     """A rotate-left instruction in Python"""
     max_bits_mask = (1 << max_bits) - 1
-    return (value << count % max_bits) & max_bits_mask |  \
-           ((value & max_bits_mask) >> (max_bits - (count % max_bits)))
+    return (value << count % max_bits) & max_bits_mask | (
+        (value & max_bits_mask) >> (max_bits - (count % max_bits))
+    )
+
 
 def bswap_32(value: int) -> int:
     value = ((value << 8) & 0xFF00FF00) | ((value >> 8) & 0x00FF00FF)
 
-    return ((value << 16) | (value >> 16)) & 0xffffffff
+    return ((value << 16) | (value >> 16)) & 0xFFFFFFFF
+
 
 def bswap_64(value: int) -> int:
     low = bswap_32((value >> 32))
     high = bswap_32((value & 0xFFFFFFFF))
 
-    return ((high << 32) | low) & 0xffffffffffffffff
+    return ((high << 32) | low) & 0xFFFFFFFFFFFFFFFF
+
 
 class Info(plugins.PluginInterface):
     """Show OS & kernel details of the memory sample being analyzed."""
@@ -44,7 +49,7 @@
                 name="kernel",
                 description="Windows kernel",
                 architectures=["Intel32", "Intel64"],
-            ),
+            )
         ]
 
     @classmethod
@@ -92,37 +97,19 @@
         return ntkrnlmp
 
     @classmethod
-<<<<<<< HEAD
-    def get_raw_kdbg_structure(cls, context: interfaces.context.ContextInterface, config_path: str, layer_name: str,
-                               symbol_table: str) -> interfaces.objects.ObjectInterface:
-=======
-    def get_kdbg_structure(
+    def get_raw_kdbg_structure(
         cls,
         context: interfaces.context.ContextInterface,
         config_path: str,
         layer_name: str,
         symbol_table: str,
     ) -> interfaces.objects.ObjectInterface:
->>>>>>> 91ec909b
         """Returns the KDDEBUGGER_DATA64 structure for a kernel"""
         ntkrnlmp = cls.get_kernel_module(context, layer_name, symbol_table)
         native_types = context.symbol_space[symbol_table].natives
 
         kdbg_offset = ntkrnlmp.get_symbol("KdDebuggerDataBlock").address
 
-<<<<<<< HEAD
-        kdbg_table_name = intermed.IntermediateSymbolTable.create(context,
-                                                                  interfaces.configuration.path_join(
-                                                                  config_path, 'kdbg'),
-                                                                  "windows",
-                                                                  "kdbg",
-                                                                  native_types = native_types,
-                                                                  class_types = extensions.kdbg.class_types)
-
-        kdbg = context.object(kdbg_table_name + constants.BANG + "_KDDEBUGGER_DATA64",
-                              offset = ntkrnlmp.offset + kdbg_offset,
-                              layer_name = layer_name)
-=======
         kdbg_table_name = intermed.IntermediateSymbolTable.create(
             context,
             interfaces.configuration.path_join(config_path, "kdbg"),
@@ -137,32 +124,56 @@
             offset=ntkrnlmp.offset + kdbg_offset,
             layer_name=layer_name,
         )
->>>>>>> 91ec909b
 
         return kdbg
 
     @classmethod
-<<<<<<< HEAD
-    def is_kdbg_encoded(cls, context: interfaces.context.ContextInterface, layer_name: str, symbol_table: str) -> bool:
+    def is_kdbg_encoded(
+        cls,
+        context: interfaces.context.ContextInterface,
+        layer_name: str,
+        symbol_table: str,
+    ) -> bool:
         ntkrnlmp = cls.get_kernel_module(context, layer_name, symbol_table)
         if not ntkrnlmp.has_symbol("KdpDataBlockEncoded"):
             return False
 
-        KdpDataBlockEncoded_value = ntkrnlmp.object("char", offset=ntkrnlmp.get_symbol("KdpDataBlockEncoded").address)
+        KdpDataBlockEncoded_value = ntkrnlmp.object(
+            "char", offset=ntkrnlmp.get_symbol("KdpDataBlockEncoded").address
+        )
 
         return KdpDataBlockEncoded_value != 0
 
     @classmethod
-    def _decode_encoded_kdbg_bytes(cls, context: interfaces.context.ContextInterface , offset: int,
-                                   size: int, layer_name: str, symbol_table: str) -> bytes:
+    def _decode_encoded_kdbg_bytes(
+        cls,
+        context: interfaces.context.ContextInterface,
+        offset: int,
+        size: int,
+        layer_name: str,
+        symbol_table: str,
+    ) -> bytes:
 
         kernel = cls.get_kernel_module(context, layer_name, symbol_table)
-        wait_never = kernel.object("unsigned long long", offset=kernel.get_symbol("KiWaitNever").address)
-        wait_always = kernel.object("unsigned long long", offset=kernel.get_symbol("KiWaitAlways").address)
-        datablockencoded = kernel.object("char", offset=kernel.get_symbol("KdpDataBlockEncoded").address)
+        wait_never = kernel.object(
+            "unsigned long long", offset=kernel.get_symbol("KiWaitNever").address
+        )
+        wait_always = kernel.object(
+            "unsigned long long", offset=kernel.get_symbol("KiWaitAlways").address
+        )
+        datablockencoded = kernel.object(
+            "char", offset=kernel.get_symbol("KdpDataBlockEncoded").address
+        )
 
         decoded_buffer = b""
-        encoded_array = kernel.object(object_type="array", subtype=kernel.get_type("unsigned long long"), offset=offset, layer_name=layer_name, count=(size // 8), absolute=True)
+        encoded_array = kernel.object(
+            object_type="array",
+            subtype=kernel.get_type("unsigned long long"),
+            offset=offset,
+            layer_name=layer_name,
+            count=(size // 8),
+            absolute=True,
+        )
         for entry in encoded_array:
             low_byte = (wait_never) & 0xFF
             entry = rol(entry ^ wait_never, low_byte)
@@ -174,26 +185,45 @@
         return decoded_buffer
 
     @classmethod
-    def _create_structure_from_bytes(cls, context: interfaces.context.ContextInterface, 
-                                     structure_bytes: bytes, structure_symbol_table: str, structure_name: str, 
-                                     offset: int, native_layer_name: str):
+    def _create_structure_from_bytes(
+        cls,
+        context: interfaces.context.ContextInterface,
+        structure_bytes: bytes,
+        structure_symbol_table: str,
+        structure_name: str,
+        offset: int,
+        native_layer_name: str,
+    ):
 
         new_layer_name = f"{structure_name}_{offset}"
-        new_layer = physical.BufferDataLayer(context,
-                                        configuration.path_join(new_layer_name, 'layer'),
-                                        name = new_layer_name,
-                                        buffer = structure_bytes, offset=offset)
+        new_layer = physical.BufferDataLayer(
+            context,
+            configuration.path_join(new_layer_name, "layer"),
+            name=new_layer_name,
+            buffer=structure_bytes,
+            offset=offset,
+        )
         context.layers.add_layer(new_layer)
 
-        return context.object(f"{structure_symbol_table}{constants.BANG}{structure_name}", layer_name=new_layer.name, 
-                              offset=offset, native_layer_name=native_layer_name)
-
-
-    @classmethod
-    def get_kdbg_structure(cls, context: interfaces.context.ContextInterface, config_path: str, layer_name: str,
-                           symbol_table: str) -> interfaces.objects.ObjectInterface:
+        return context.object(
+            f"{structure_symbol_table}{constants.BANG}{structure_name}",
+            layer_name=new_layer.name,
+            offset=offset,
+            native_layer_name=native_layer_name,
+        )
+
+    @classmethod
+    def get_kdbg_structure(
+        cls,
+        context: interfaces.context.ContextInterface,
+        config_path: str,
+        layer_name: str,
+        symbol_table: str,
+    ) -> interfaces.objects.ObjectInterface:
         kernel = cls.get_kernel_module(context, layer_name, symbol_table)
-        kdbg = cls.get_raw_kdbg_structure(context, config_path, layer_name, symbol_table)
+        kdbg = cls.get_raw_kdbg_structure(
+            context, config_path, layer_name, symbol_table
+        )
         primary = context.layers[kernel.layer_name]
         tag_value = struct.pack("I", kdbg.Header.OwnerTag)
         is_kdbg_encoded = cls.is_kdbg_encoded(context, layer_name, symbol_table)
@@ -204,27 +234,40 @@
         kdbg_symbol_table_name = kdbg.get_symbol_table_name()
         kdbg_symbol_table = context.symbol_space[kdbg_symbol_table_name]
         header_size = kdbg_symbol_table.get_type("_DBGKD_DEBUG_DATA_HEADER64").size
-        decoded_header_bytes = cls._decode_encoded_kdbg_bytes(context, kdbg.vol.offset, header_size, layer_name, symbol_table)
-        decoded_header = cls._create_structure_from_bytes(context, decoded_header_bytes, kdbg_symbol_table_name, "_DBGKD_DEBUG_DATA_HEADER64", kdbg.vol.offset, layer_name)
+        decoded_header_bytes = cls._decode_encoded_kdbg_bytes(
+            context, kdbg.vol.offset, header_size, layer_name, symbol_table
+        )
+        decoded_header = cls._create_structure_from_bytes(
+            context,
+            decoded_header_bytes,
+            kdbg_symbol_table_name,
+            "_DBGKD_DEBUG_DATA_HEADER64",
+            kdbg.vol.offset,
+            layer_name,
+        )
 
         kdbg_size = decoded_header.Size
-        decoded_kdbg_bytes = cls._decode_encoded_kdbg_bytes(context, kdbg.vol.offset, kdbg_size, layer_name, symbol_table)
-
-        decoded_kdbg = cls._create_structure_from_bytes(context, decoded_kdbg_bytes, kdbg_symbol_table_name, "_KDDEBUGGER_DATA64", kdbg.vol.offset, layer_name)
+        decoded_kdbg_bytes = cls._decode_encoded_kdbg_bytes(
+            context, kdbg.vol.offset, kdbg_size, layer_name, symbol_table
+        )
+
+        decoded_kdbg = cls._create_structure_from_bytes(
+            context,
+            decoded_kdbg_bytes,
+            kdbg_symbol_table_name,
+            "_KDDEBUGGER_DATA64",
+            kdbg.vol.offset,
+            layer_name,
+        )
         return decoded_kdbg
 
-
-    @classmethod
-    def get_kuser_structure(cls, context: interfaces.context.ContextInterface, layer_name: str,
-                            symbol_table: str) -> interfaces.objects.ObjectInterface:
-=======
+    @classmethod
     def get_kuser_structure(
         cls,
         context: interfaces.context.ContextInterface,
         layer_name: str,
         symbol_table: str,
     ) -> interfaces.objects.ObjectInterface:
->>>>>>> 91ec909b
         """Returns the _KUSER_SHARED_DATA structure for a kernel"""
         virtual_layer = context.layers[layer_name]
         if not isinstance(virtual_layer, layers.intel.Intel):
@@ -327,7 +370,13 @@
         for i, layer in self.get_depends(self.context, layer_name):
             yield (0, (layer.name, f"{i} {layer.__class__.__name__}"))
 
-        yield (0, ("IsKDBGEncoded", str(bool(self.is_kdbg_encoded(self.context, layer_name, symbol_table)))))
+        yield (
+            0,
+            (
+                "IsKDBGEncoded",
+                str(bool(self.is_kdbg_encoded(self.context, layer_name, symbol_table))),
+            ),
+        )
         if kdbg.Header.OwnerTag == 0x4742444B:
 
             yield (0, ("KdDebuggerDataBlock", hex(kdbg.vol.offset)))
