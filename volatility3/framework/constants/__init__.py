# This file is Copyright 2019 Volatility Foundation and licensed under the Volatility Software License 1.0
# which is available at https://www.volatilityfoundation.org/license/vsl-v1.0
#
"""Volatility 3 Constants.

Stores all the constant values that are generally fixed throughout
volatility This includes default scanning block sizes, etc.
"""
import enum
import os.path
import sys
from typing import Callable, Optional

import volatility3.framework.constants.linux
import volatility3.framework.constants.windows

PLUGINS_PATH = [
    os.path.abspath(os.path.join(os.path.dirname(__file__), "..", "..", "plugins")),
    os.path.abspath(os.path.join(os.path.dirname(__file__), "..", "plugins"))
]
"""Default list of paths to load plugins from (volatility3/plugins and volatility3/framework/plugins)"""

SYMBOL_BASEPATHS = [
    os.path.abspath(os.path.join(os.path.dirname(__file__), "..", "..", "symbols")),
    os.path.abspath(os.path.join(os.path.dirname(__file__), "..", "symbols"))
]
"""Default list of paths to load symbols from (volatility3/symbols and volatility3/framework/symbols)"""

ISF_EXTENSIONS = ['.json', '.json.xz', '.json.gz', '.json.bz2']
"""List of accepted extensions for ISF files"""

if hasattr(sys, 'frozen') and sys.frozen:
    # Ensure we include the executable's directory as the base for plugins and symbols
    PLUGINS_PATH = [os.path.abspath(os.path.join(os.path.dirname(sys.executable), 'plugins'))] + PLUGINS_PATH
    SYMBOL_BASEPATHS = [os.path.abspath(os.path.join(os.path.dirname(sys.executable), 'symbols'))] + SYMBOL_BASEPATHS

BANG = "!"
"""Constant used to delimit table names from type names when referring to a symbol"""

# We use the SemVer 2.0.0 versioning scheme
VERSION_MAJOR = 2  # Number of releases of the library with a breaking change
VERSION_MINOR = 0  # Number of changes that only add to the interface
<<<<<<< HEAD
VERSION_PATCH = 4  # Number of changes that do not change the interface
=======
VERSION_PATCH = 3  # Number of changes that do not change the interface
>>>>>>> c40e0883
VERSION_SUFFIX = ""

# TODO: At version 2.0.0, remove the symbol_shift feature

PACKAGE_VERSION = ".".join([str(x) for x in [VERSION_MAJOR, VERSION_MINOR, VERSION_PATCH]]) + VERSION_SUFFIX
"""The canonical version of the volatility3 package"""

AUTOMAGIC_CONFIG_PATH = 'automagic'
"""The root section within the context configuration for automagic values"""

LOGLEVEL_V = 9
"""Logging level for a single -v"""
LOGLEVEL_VV = 8
"""Logging level for -vv"""
LOGLEVEL_VVV = 7
"""Logging level for -vvv"""
LOGLEVEL_VVVV = 6
"""Logging level for -vvvv"""

CACHE_PATH = os.path.join(os.path.expanduser("~"), ".cache", "volatility3")
"""Default path to store cached data"""

if sys.platform == 'win32':
    CACHE_PATH = os.path.join(os.environ.get("APPDATA", os.path.expanduser("~")), "volatility3")
os.makedirs(CACHE_PATH, exist_ok = True)

LINUX_BANNERS_PATH = os.path.join(CACHE_PATH, "linux_banners.cache")
""""Default location to record information about available linux banners"""

MAC_BANNERS_PATH = os.path.join(CACHE_PATH, "mac_banners.cache")
""""Default location to record information about available mac banners"""

BUG_URL = "https://github.com/volatilityfoundation/volatility3/issues"

ProgressCallback = Optional[Callable[[float, str], None]]
"""Type information for ProgressCallback objects"""

OS_CATEGORIES = ['windows', 'mac', 'linux']


class Parallelism(enum.IntEnum):
    """An enumeration listing the different types of parallelism applied to
    volatility."""
    Off = 0
    Threading = 1
    Multiprocessing = 2


PARALLELISM = Parallelism.Off
"""Default value to the parallelism setting used throughout volatility"""

ISF_MINIMUM_SUPPORTED = (2, 0, 0)
"""The minimum supported version of the Intermediate Symbol Format"""
ISF_MINIMUM_DEPRECATED = (3, 9, 9)
"""The highest version of the ISF that's deprecated (usually higher than supported)"""
OFFLINE = False
"""Whether to go online to retrieve missing/necessary JSON files"""

REMOTE_ISF_URL = None  # 'http://localhost:8000/banners.json'
"""Remote URL to query for a list of ISF addresses"""<|MERGE_RESOLUTION|>--- conflicted
+++ resolved
@@ -40,11 +40,8 @@
 # We use the SemVer 2.0.0 versioning scheme
 VERSION_MAJOR = 2  # Number of releases of the library with a breaking change
 VERSION_MINOR = 0  # Number of changes that only add to the interface
-<<<<<<< HEAD
 VERSION_PATCH = 4  # Number of changes that do not change the interface
-=======
-VERSION_PATCH = 3  # Number of changes that do not change the interface
->>>>>>> c40e0883
+
 VERSION_SUFFIX = ""
 
 # TODO: At version 2.0.0, remove the symbol_shift feature
