from volatility.framework.configuration import requirements
from volatility.framework.symbols import intermed
from volatility.framework.symbols.windows import extensions
from volatility.framework.symbols.windows.extensions import registry


class WindowsKernelIntermedSymbols(intermed.IntermediateSymbolTable):
    provides = {"type": "interface"}

    def __init__(self, context, config_path, name, isf_filepath):
        super().__init__(context = context, config_path = config_path, name = name, isf_filepath = isf_filepath)

        # Set-up windows specific types
        self.set_type_class('_ETHREAD', extensions._ETHREAD)
        self.set_type_class('_LIST_ENTRY', extensions._LIST_ENTRY)
        self.set_type_class('_EPROCESS', extensions._EPROCESS)
        self.set_type_class('_UNICODE_STRING', extensions._UNICODE_STRING)
<<<<<<< HEAD
        self.set_type_class('_CMHIVE', extensions._CMHIVE)
        self.set_type_class('_EX_FAST_REF', extensions._EX_FAST_REF)
        self.set_type_class('_OBJECT_HEADER', extensions._OBJECT_HEADER)
        self.set_type_class('_FILE_OBJECT', extensions._FILE_OBJECT)
        self.set_type_class('_DEVICE_OBJECT', extensions._DEVICE_OBJECT)
        self.set_type_class('_CM_KEY_BODY', extensions._CM_KEY_BODY)
=======
        self.set_type_class('_CMHIVE', registry._CMHIVE)
        self.set_type_class('_CM_KEY_NODE', registry._CM_KEY_NODE)
        self.set_type_class('_CM_KEY_VALUE', registry._CM_KEY_VALUE)
        self.set_type_class('_HMAP_ENTRY', registry._HMAP_ENTRY)
>>>>>>> c1f16c41

    @classmethod
    def get_requirements(cls):
        return [requirements.StringRequirement("isf_filepath",
                                               description = "JSON file containing the symbols encoded in the Intermediate Symbol Format")]<|MERGE_RESOLUTION|>--- conflicted
+++ resolved
@@ -15,19 +15,15 @@
         self.set_type_class('_LIST_ENTRY', extensions._LIST_ENTRY)
         self.set_type_class('_EPROCESS', extensions._EPROCESS)
         self.set_type_class('_UNICODE_STRING', extensions._UNICODE_STRING)
-<<<<<<< HEAD
-        self.set_type_class('_CMHIVE', extensions._CMHIVE)
         self.set_type_class('_EX_FAST_REF', extensions._EX_FAST_REF)
         self.set_type_class('_OBJECT_HEADER', extensions._OBJECT_HEADER)
         self.set_type_class('_FILE_OBJECT', extensions._FILE_OBJECT)
         self.set_type_class('_DEVICE_OBJECT', extensions._DEVICE_OBJECT)
         self.set_type_class('_CM_KEY_BODY', extensions._CM_KEY_BODY)
-=======
         self.set_type_class('_CMHIVE', registry._CMHIVE)
         self.set_type_class('_CM_KEY_NODE', registry._CM_KEY_NODE)
         self.set_type_class('_CM_KEY_VALUE', registry._CM_KEY_VALUE)
         self.set_type_class('_HMAP_ENTRY', registry._HMAP_ENTRY)
->>>>>>> c1f16c41
 
     @classmethod
     def get_requirements(cls):
