--- conflicted
+++ resolved
@@ -72,12 +72,7 @@
             # We could change the array type to a struct with both parts
             subkey_node.List.count = subkey_node.Count * 2
             for key_offset in subkey_node.List[::2]:
-<<<<<<< HEAD
-                if ((index == 0 and key_offset < hive.maximum_address) or
-                        (index == 1 and 0x80000000 <= key_offset and key_offset <= 0xffffffff)):
-=======
                 if (key_offset & 0x7fffffff) < hive.maximum_address:
->>>>>>> 347b4854
                     node = hive.get_node(key_offset)
                     if node.vol.type_name.endswith(constants.BANG + "_CM_KEY_INDEX"):
                         signature = node.cast('string', max_length = 2, encoding = 'latin-1')
